import websocket
import json
import threading
import time
import logging
<<<<<<< HEAD
from datetime import datetime
from web3 import Web3
=======
import asyncio
import websockets
from datetime import datetime, timezone
import requests
>>>>>>> 46287d48

logger = logging.getLogger(__name__)

<<<<<<< HEAD
class BinanceWebSocketClient:
    def __init__(self, symbol="btcusdt", on_message_callback=None):
        self.symbol = symbol.lower()
        self.ws_url = f"wss://stream.binance.com:9443/ws/{self.symbol}@trade"
=======
class BinanceWebSocket:
    """
    WebSocket client for Binance real-time price data.
    """
    def __init__(self, symbols=None):
        """
        Initialize the WebSocket client.

        Args:
            symbols (list): List of symbols to track (e.g., ["btcusdt", "ethusdt"])
        """
        self.symbols = symbols
        self.callbacks = []
>>>>>>> 46287d48
        self.ws = None
        self.on_message_callback = on_message_callback
        self.running = False
        self.last_data_time = None
        self.missed_data = []

    def on_message(self, ws, message):
        data = json.loads(message)
        price = float(data["p"])
        timestamp = datetime.utcfromtimestamp(data["T"] / 1000)
        self.last_data_time = timestamp
        if self.on_message_callback:
            self.on_message_callback({
                "timestamp": timestamp,
                "price": price,
                "volume": float(data["q"]),
                "source": "binance"
            })

    def on_error(self, ws, error):
        logger.error(f"WebSocket error: {error}")

    def on_close(self, ws, close_status_code, close_msg):
        logger.info("WebSocket closed")
        self.running = False
<<<<<<< HEAD
=======
        self.task = None
        self.last_message_time = None
        self.disconnect_time = None
        self.reconnect_time = None
        self.connection_status = "disconnected"
        self.missed_data_callbacks = []

    def add_callback(self, callback):
        """
        Add a callback function to be called when price data is received.

        Args:
            callback: Function to call with (symbol, price, timestamp)
        """
        if callback not in self.callbacks:
            self.callbacks.append(callback)

    def remove_callback(self, callback):
        """Remove a callback function."""
        if callback in self.callbacks:
            self.callbacks.remove(callback)

    def add_missed_data_callback(self, callback):
        """
        Add a callback for missed data during reconnection.

        Args:
            callback: Function to call with (symbol, missed_data)
        """
        if callback not in self.missed_data_callbacks:
            self.missed_data_callbacks.append(callback)

    async def connect(self):
        """Connect to Binance WebSocket and start listening for price data."""
        if self.running:
            logger.warning("WebSocket is already running")
            return
>>>>>>> 46287d48

    def on_open(self, ws):
        logger.info("WebSocket opened")
        self.running = True

    def start(self):
        self.ws = websocket.WebSocketApp(
            self.ws_url,
            on_message=self.on_message,
            on_error=self.on_error,
            on_close=self.on_close,
            on_open=self.on_open
        )
        threading.Thread(target=self.ws.run_forever, daemon=True).start()

    def stop(self):
        if self.ws:
            self.ws.close()

    def backfill_missed_data(self, api_client):
        if not self.last_data_time:
            logger.warning("No last data time available for backfilling.")
            return

        start_time = int(self.last_data_time.timestamp() * 1000)
        end_time = int(datetime.now().timestamp() * 1000)
        logger.info(f"Backfilling data from {self.last_data_time} ({start_time}) to now ({end_time})")

        try:
<<<<<<< HEAD
            missed_trades = api_client.fetch_historical_trades(self.symbol.upper(), start_time, end_time)
            if not missed_trades:
                logger.warning("No historical trades returned for the backfill period.")
                return

            logger.info(f"Fetched {len(missed_trades)} trades for backfilling.")
            self.missed_data.extend(missed_trades)
            for trade in missed_trades:
                if self.on_message_callback:
                    self.on_message_callback({
                        "timestamp": trade["timestamp"],
                        "price": trade["price"],
                        "volume": trade["volume"],
                        "source": trade["source"]
                    })
=======
            # Use the standard websockets.connect method
            self.ws = await websockets.connect(ws_url)
            self.connection_status = "connected"
            self.reconnect_time = datetime.now(timezone.utc)

            # Start the message handling task
            self.task = asyncio.create_task(self._handle_messages())

            logger.info("Connected to Binance WebSocket")
>>>>>>> 46287d48
        except Exception as e:
            logger.error(f"Error during backfill: {e}")

class UniswapWebSocketClient:
    def __init__(self, w3, pair, on_message_callback=None):
        self.w3 = w3
        self.token0, self.token1 = pair
        self.on_message_callback = on_message_callback
        self.running = False
        self.last_data_time = None
        self.missed_data = []

        factory_address = self.w3.to_checksum_address("0x1f98431c8ad98523631ae4a59f267346ea31f984")
        factory_abi = [
            {
                "inputs": [
                    {"internalType": "address", "name": "token0", "type": "address"},
                    {"internalType": "address", "name": "token1", "type": "address"},
                    {"internalType": "uint24", "name": "fee", "type": "uint24"}
                ],
                "name": "getPool",
                "outputs": [{"internalType": "address", "name": "pool", "type": "address"}],
                "stateMutability": "view",
                "type": "function"
            }
        ]
        factory_contract = self.w3.eth.contract(address=factory_address, abi=factory_abi)
        # Ensure token addresses are in checksum format
        token0_checksum = self.w3.to_checksum_address(self.token0)
        token1_checksum = self.w3.to_checksum_address(self.token1)
        self.pool_address = factory_contract.functions.getPool(token0_checksum, token1_checksum, 3000).call()

        self.pool_abi = [
            {
                "anonymous": False,
                "inputs": [
                    {"indexed": True, "internalType": "address", "name": "sender", "type": "address"},
                    {"indexed": True, "internalType": "address", "name": "recipient", "type": "address"},
                    {"indexed": False, "internalType": "int256", "name": "amount0", "type": "int256"},
                    {"indexed": False, "internalType": "int256", "name": "amount1", "type": "int256"},
                    {"indexed": False, "internalType": "uint160", "name": "sqrtPriceX96", "type": "uint160"},
                    {"indexed": False, "internalType": "uint128", "name": "liquidity", "type": "uint128"},
                    {"indexed": False, "internalType": "int24", "name": "tick", "type": "int24"}
                ],
                "name": "Swap",
                "type": "event"
            }
        ]
        self.pool_contract = self.w3.eth.contract(address=self.pool_address, abi=self.pool_abi)

    def on_message(self, event):
        amount0 = float(event["args"]["amount0"]) / 1e8  # WBTC (8 decimals)
        amount1 = float(event["args"]["amount1"]) / 1e6  # USDC (6 decimals)
        if self.token0 == "0xc02aaa39b223fe8d0a0e5c4f27ead9083c756cc2":  # WETH (18 decimals)
            amount0 = float(event["args"]["amount0"]) / 1e18
        elif self.token0 == "0x570a5d26f7765ecb712c0924e4de2af7e458c554":  # Wrapped SOL (9 decimals)
            amount0 = float(event["args"]["amount0"]) / 1e9
        price = abs(amount1 / amount0) if amount0 != 0 else 0
        timestamp = datetime.utcfromtimestamp(self.w3.eth.get_block(event["blockNumber"])["timestamp"])
        self.last_data_time = timestamp
        if self.on_message_callback:
            self.on_message_callback({
                "timestamp": timestamp,
                "price": price,
                "volume": abs(amount1),
                "source": "uniswap"
            })

    def on_error(self, error):
        logger.error(f"WebSocket error: {error}")

    def on_close(self):
        logger.info("Event listener stopped")
        self.running = False
<<<<<<< HEAD
=======
        self.connection_status = "disconnected"
        self.disconnect_time = datetime.now(timezone.utc)

        if self.task:
            self.task.cancel()
            try:
                await self.task
            except asyncio.CancelledError:
                pass

        if self.ws:
            await self.ws.close()
            self.ws = None
>>>>>>> 46287d48

    def on_open(self):
        logger.info("Event listener started")
        self.running = True

    def start(self):
        self.running = True
        event_filter = self.pool_contract.events.Swap.create_filter(from_block="latest")  # Updated to from_block
        threading.Thread(target=self._listen_for_events, args=(event_filter,), daemon=True).start()

    def _listen_for_events(self, event_filter):
        self.on_open()
        try:
            while self.running:
<<<<<<< HEAD
                for event in event_filter.get_new_entries():
                    self.on_message(event)
                time.sleep(1)
        except Exception as e:
            self.on_error(e)
        finally:
            self.on_close()

    def stop(self):
        self.running = False

    def backfill_missed_data(self, api_client):
        if not self.last_data_time:
            logger.warning("No last data time available for backfilling.")
            return

        start_time = int(self.last_data_time.timestamp() * 1000)
        end_time = int(datetime.now().timestamp() * 1000)
        logger.info(f"Backfilling data from {self.last_data_time} ({start_time}) to now ({end_time})")

        try:
            missed_trades = api_client.fetch_historical_trades((self.token0, self.token1), start_time, end_time)
            if not missed_trades:
                logger.warning("No historical trades returned for the backfill period.")
                return

            logger.info(f"Fetched {len(missed_trades)} trades for backfilling.")
            self.missed_data.extend(missed_trades)
            for trade in missed_trades:
                if self.on_message_callback:
                    self.on_message_callback({
                        "timestamp": trade["timestamp"],
                        "price": trade["price"],
                        "volume": trade["volume"],
                        "source": trade["source"]
                    })
        except Exception as e:
            logger.error(f"Error during backfill: {e}")

def get_websocket_client(exchange, w3=None, symbol=None, pair=None, on_message_callback=None):
    if exchange.lower() == "binance":
        if not symbol:
            raise ValueError("Symbol required for Binance WebSocket client")
        return BinanceWebSocketClient(symbol=symbol, on_message_callback=on_message_callback)
    elif exchange.lower() == "uniswap":
        if not w3 or not pair:
            raise ValueError("Web3 instance and token pair required for Uniswap WebSocket client")
        return UniswapWebSocketClient(w3, pair, on_message_callback)
    else:
        raise ValueError(f"Unsupported exchange: {exchange}")
=======
                message = await self.ws.recv()
                # Record the time this message was received for backfill tracking
                current_time = datetime.now(timezone.utc)
                self.last_message_time = current_time

                try:
                    data = json.loads(message)

                    # Handle multi-stream format
                    if 'data' in data and 'stream' in data:
                        stream_data = data['data']
                        symbol = stream_data['s'].upper()
                        price = float(stream_data['p'])
                        timestamp = stream_data['T']
                    # Handle single stream format
                    else:
                        symbol = data['s'].upper()
                        price = float(data['p'])
                        timestamp = data['T']

                    # Call all registered callbacks
                    for callback in self.callbacks:
                        try:
                            if asyncio.iscoroutinefunction(callback):
                                await callback(symbol, price, timestamp)
                            else:
                                callback(symbol, price, timestamp)
                        except Exception as e:
                            logger.error(f"Error in callback: {e}")

                except json.JSONDecodeError:
                    logger.error(f"Failed to parse message: {message}")
                except KeyError as e:
                    logger.error(f"Missing expected field in message: {e}")
                except Exception as e:
                    logger.error(f"Error processing message: {e}")

        except asyncio.CancelledError:
            # Task was cancelled - normal during shutdown
            pass
        except websockets.ConnectionClosed:
            logger.error("WebSocket connection closed unexpectedly")
            self.connection_status = "disconnected"
            self.disconnect_time = datetime.now(timezone.utc)

            # Try to reconnect with backfill
            if self.running:
                logger.info("Attempting to reconnect with backfill...")
                await asyncio.sleep(5)
                await self.reconnect_with_backfill()
        except Exception as e:
            logger.error(f"WebSocket error: {e}")
            self.connection_status = "disconnected"
            self.disconnect_time = datetime.now(timezone.utc)

            if self.running:
                # Try to reconnect with backfill
                logger.info("Attempting to reconnect after error...")
                await asyncio.sleep(5)
                await self.reconnect_with_backfill()

    async def reconnect_with_backfill(self):
        """
        Reconnect to the WebSocket and fetch any data missed during the disconnection.
        """
        # Only attempt backfill if we know when we were disconnected
        has_timing_info = (self.disconnect_time is not None and
                           self.last_message_time is not None)

        if not has_timing_info:
            logger.warning("Cannot backfill: missing disconnection timing information")
            await self.connect()
            return

        # Record reconnection time
        self.reconnect_time = datetime.now(timezone.utc)

        # Connect first to resume the real-time data flow
        await self.connect()

        # Calculate the time window of missed data
        start_ms = int(self.last_message_time.timestamp() * 1000)
        end_ms = int(self.reconnect_time.timestamp() * 1000)

        logger.info(f"Fetching missed data from {self.last_message_time} to {self.reconnect_time}")

        # Fetch and process missed data for each symbol
        for symbol in self.symbols:
            symbol_upper = symbol.upper()
            # Fetch missed klines (candlestick data)
            missed_data = await self._fetch_missed_klines(
                symbol=symbol_upper,
                start_time=start_ms,
                end_time=end_ms
            )

            if not missed_data:
                continue

            logger.info(f"Backfilled {len(missed_data)} data points for {symbol_upper}")

            # Process the missed data through our regular callbacks
            for kline in missed_data:
                # Extract the data we need
                timestamp = kline[6]  # Close time
                close_price = float(kline[4])  # Close price

                # Call the regular callbacks with the backfilled data
                for callback in self.callbacks:
                    try:
                        if asyncio.iscoroutinefunction(callback):
                            await callback(symbol_upper, close_price, timestamp)
                        else:
                            callback(symbol_upper, close_price, timestamp)
                    except Exception as e:
                        logger.error(f"Error in callback with backfilled data: {e}")

                # Also notify specialized missed data callbacks
                for callback in self.missed_data_callbacks:
                    try:
                        if asyncio.iscoroutinefunction(callback):
                            await callback(symbol_upper, missed_data)
                        else:
                            callback(symbol_upper, missed_data)
                    except Exception as e:
                        logger.error(f"Error in missed data callback: {e}")

    async def _fetch_missed_klines(self, symbol, start_time, end_time, interval="2m"):
        """
        Fetch klines (candlestick data) for the period of disconnection.

        Args:
            symbol (str): Trading pair symbol (e.g., "BTCUSDT")
            start_time (int): Start time in milliseconds
            end_time (int): End time in milliseconds
            interval (str): Kline interval (default: "2m")

        Returns:
            list: List of klines or None if error
        """
        try:
            url = "https://api.binance.com/api/v3/klines"
            params = {
                "symbol": symbol,
                "interval": interval,
                "startTime": start_time,
                "endTime": end_time,
                "limit": 2000
            }

            # Make request asynchronously
            response = await asyncio.to_thread(
                requests.get,
                url,
                params=params
            )

            response.raise_for_status()
            klines = response.json()

            return klines
        except Exception as e:
            logger.error(f"Failed to fetch missed klines: {e}")
            return None

# Simplified function-based interface
async def binance_ws(symbols, callback):
    """
    Connect to Binance WebSocket and process price updates with a callback.

    Args:
        symbols (list): List of symbols to track
        callback: Function to call with (symbol, price, timestamp)
    """
    client = BinanceWebSocket(symbols)
    client.add_callback(callback)

    await client.connect()

    return client  # Return client so caller can disconnect when done

if __name__ == "__main__":
    import asyncio

    async def main():
        async def print_price(symbol, price, timestamp):
            print(f"Symbol: {symbol}, Price: {price}, Timestamp: {timestamp}")

        symbols = ["btcusdt"]
        symbols1 = ["ethusdt"]  # Not used, but kept as in original code

        client = await binance_ws(symbols1, print_price)
        try:
            while True:
                await asyncio.sleep(1)  # Keep the program running
        except KeyboardInterrupt:
            await client.disconnect()  # Gracefully disconnect on Ctrl+C

    asyncio.run(main())
>>>>>>> 46287d48
<|MERGE_RESOLUTION|>--- conflicted
+++ resolved
@@ -1,30 +1,21 @@
-import websocket
 import json
-import threading
-import time
 import logging
-<<<<<<< HEAD
-from datetime import datetime
-from web3 import Web3
-=======
 import asyncio
 import websockets
-from datetime import datetime, timezone
+from datetime import datetime
 import requests
->>>>>>> 46287d48
-
+
+# Configure logging
+logging.basicConfig(level=logging.INFO,
+                    format='%(asctime)s - %(name)s - %(levelname)s - %(message)s')
 logger = logging.getLogger(__name__)
 
-<<<<<<< HEAD
-class BinanceWebSocketClient:
-    def __init__(self, symbol="btcusdt", on_message_callback=None):
-        self.symbol = symbol.lower()
-        self.ws_url = f"wss://stream.binance.com:9443/ws/{self.symbol}@trade"
-=======
+
 class BinanceWebSocket:
     """
     WebSocket client for Binance real-time price data.
     """
+
     def __init__(self, symbols=None):
         """
         Initialize the WebSocket client.
@@ -34,35 +25,11 @@
         """
         self.symbols = symbols
         self.callbacks = []
->>>>>>> 46287d48
         self.ws = None
-        self.on_message_callback = on_message_callback
         self.running = False
-        self.last_data_time = None
-        self.missed_data = []
-
-    def on_message(self, ws, message):
-        data = json.loads(message)
-        price = float(data["p"])
-        timestamp = datetime.utcfromtimestamp(data["T"] / 1000)
-        self.last_data_time = timestamp
-        if self.on_message_callback:
-            self.on_message_callback({
-                "timestamp": timestamp,
-                "price": price,
-                "volume": float(data["q"]),
-                "source": "binance"
-            })
-
-    def on_error(self, ws, error):
-        logger.error(f"WebSocket error: {error}")
-
-    def on_close(self, ws, close_status_code, close_msg):
-        logger.info("WebSocket closed")
-        self.running = False
-<<<<<<< HEAD
-=======
         self.task = None
+
+        # Track connection status and timing for backfill
         self.last_message_time = None
         self.disconnect_time = None
         self.reconnect_time = None
@@ -99,141 +66,46 @@
         if self.running:
             logger.warning("WebSocket is already running")
             return
->>>>>>> 46287d48
-
-    def on_open(self, ws):
-        logger.info("WebSocket opened")
+
         self.running = True
-
-    def start(self):
-        self.ws = websocket.WebSocketApp(
-            self.ws_url,
-            on_message=self.on_message,
-            on_error=self.on_error,
-            on_close=self.on_close,
-            on_open=self.on_open
-        )
-        threading.Thread(target=self.ws.run_forever, daemon=True).start()
-
-    def stop(self):
-        if self.ws:
-            self.ws.close()
-
-    def backfill_missed_data(self, api_client):
-        if not self.last_data_time:
-            logger.warning("No last data time available for backfilling.")
-            return
-
-        start_time = int(self.last_data_time.timestamp() * 1000)
-        end_time = int(datetime.now().timestamp() * 1000)
-        logger.info(f"Backfilling data from {self.last_data_time} ({start_time}) to now ({end_time})")
+        self.connection_status = "connecting"
+
+        # Format: symbol@trade for each symbol
+        streams = [f"{symbol.lower()}@trade" for symbol in self.symbols]
+
+        # Single stream or multiple streams
+        if len(streams) == 1:
+            ws_url = f"wss://stream.binance.com:9443/ws/{streams[0]}"
+        else:
+            streams_param = "/".join(streams)
+            ws_url = f"wss://stream.binance.com:9443/stream?streams={streams_param}"
+
+        logger.info(f"Connecting to Binance WebSocket: {ws_url}")
 
         try:
-<<<<<<< HEAD
-            missed_trades = api_client.fetch_historical_trades(self.symbol.upper(), start_time, end_time)
-            if not missed_trades:
-                logger.warning("No historical trades returned for the backfill period.")
-                return
-
-            logger.info(f"Fetched {len(missed_trades)} trades for backfilling.")
-            self.missed_data.extend(missed_trades)
-            for trade in missed_trades:
-                if self.on_message_callback:
-                    self.on_message_callback({
-                        "timestamp": trade["timestamp"],
-                        "price": trade["price"],
-                        "volume": trade["volume"],
-                        "source": trade["source"]
-                    })
-=======
             # Use the standard websockets.connect method
             self.ws = await websockets.connect(ws_url)
             self.connection_status = "connected"
-            self.reconnect_time = datetime.now(timezone.utc)
+            self.reconnect_time = datetime.now()
 
             # Start the message handling task
             self.task = asyncio.create_task(self._handle_messages())
 
             logger.info("Connected to Binance WebSocket")
->>>>>>> 46287d48
         except Exception as e:
-            logger.error(f"Error during backfill: {e}")
-
-class UniswapWebSocketClient:
-    def __init__(self, w3, pair, on_message_callback=None):
-        self.w3 = w3
-        self.token0, self.token1 = pair
-        self.on_message_callback = on_message_callback
+            self.running = False
+            self.connection_status = "disconnected"
+            logger.error(f"Failed to connect to Binance WebSocket: {e}")
+            raise
+
+    async def disconnect(self):
+        """Disconnect from Binance WebSocket."""
+        if not self.running:
+            return
+
         self.running = False
-        self.last_data_time = None
-        self.missed_data = []
-
-        factory_address = self.w3.to_checksum_address("0x1f98431c8ad98523631ae4a59f267346ea31f984")
-        factory_abi = [
-            {
-                "inputs": [
-                    {"internalType": "address", "name": "token0", "type": "address"},
-                    {"internalType": "address", "name": "token1", "type": "address"},
-                    {"internalType": "uint24", "name": "fee", "type": "uint24"}
-                ],
-                "name": "getPool",
-                "outputs": [{"internalType": "address", "name": "pool", "type": "address"}],
-                "stateMutability": "view",
-                "type": "function"
-            }
-        ]
-        factory_contract = self.w3.eth.contract(address=factory_address, abi=factory_abi)
-        # Ensure token addresses are in checksum format
-        token0_checksum = self.w3.to_checksum_address(self.token0)
-        token1_checksum = self.w3.to_checksum_address(self.token1)
-        self.pool_address = factory_contract.functions.getPool(token0_checksum, token1_checksum, 3000).call()
-
-        self.pool_abi = [
-            {
-                "anonymous": False,
-                "inputs": [
-                    {"indexed": True, "internalType": "address", "name": "sender", "type": "address"},
-                    {"indexed": True, "internalType": "address", "name": "recipient", "type": "address"},
-                    {"indexed": False, "internalType": "int256", "name": "amount0", "type": "int256"},
-                    {"indexed": False, "internalType": "int256", "name": "amount1", "type": "int256"},
-                    {"indexed": False, "internalType": "uint160", "name": "sqrtPriceX96", "type": "uint160"},
-                    {"indexed": False, "internalType": "uint128", "name": "liquidity", "type": "uint128"},
-                    {"indexed": False, "internalType": "int24", "name": "tick", "type": "int24"}
-                ],
-                "name": "Swap",
-                "type": "event"
-            }
-        ]
-        self.pool_contract = self.w3.eth.contract(address=self.pool_address, abi=self.pool_abi)
-
-    def on_message(self, event):
-        amount0 = float(event["args"]["amount0"]) / 1e8  # WBTC (8 decimals)
-        amount1 = float(event["args"]["amount1"]) / 1e6  # USDC (6 decimals)
-        if self.token0 == "0xc02aaa39b223fe8d0a0e5c4f27ead9083c756cc2":  # WETH (18 decimals)
-            amount0 = float(event["args"]["amount0"]) / 1e18
-        elif self.token0 == "0x570a5d26f7765ecb712c0924e4de2af7e458c554":  # Wrapped SOL (9 decimals)
-            amount0 = float(event["args"]["amount0"]) / 1e9
-        price = abs(amount1 / amount0) if amount0 != 0 else 0
-        timestamp = datetime.utcfromtimestamp(self.w3.eth.get_block(event["blockNumber"])["timestamp"])
-        self.last_data_time = timestamp
-        if self.on_message_callback:
-            self.on_message_callback({
-                "timestamp": timestamp,
-                "price": price,
-                "volume": abs(amount1),
-                "source": "uniswap"
-            })
-
-    def on_error(self, error):
-        logger.error(f"WebSocket error: {error}")
-
-    def on_close(self):
-        logger.info("Event listener stopped")
-        self.running = False
-<<<<<<< HEAD
-=======
         self.connection_status = "disconnected"
-        self.disconnect_time = datetime.now(timezone.utc)
+        self.disconnect_time = datetime.now()
 
         if self.task:
             self.task.cancel()
@@ -245,76 +117,20 @@
         if self.ws:
             await self.ws.close()
             self.ws = None
->>>>>>> 46287d48
-
-    def on_open(self):
-        logger.info("Event listener started")
-        self.running = True
-
-    def start(self):
-        self.running = True
-        event_filter = self.pool_contract.events.Swap.create_filter(from_block="latest")  # Updated to from_block
-        threading.Thread(target=self._listen_for_events, args=(event_filter,), daemon=True).start()
-
-    def _listen_for_events(self, event_filter):
-        self.on_open()
+
+        logger.info("Disconnected from Binance WebSocket")
+
+    async def _handle_messages(self):
+        """Handle incoming WebSocket messages."""
+        if not self.ws:
+            logger.error("WebSocket not connected")
+            return
+
         try:
             while self.running:
-<<<<<<< HEAD
-                for event in event_filter.get_new_entries():
-                    self.on_message(event)
-                time.sleep(1)
-        except Exception as e:
-            self.on_error(e)
-        finally:
-            self.on_close()
-
-    def stop(self):
-        self.running = False
-
-    def backfill_missed_data(self, api_client):
-        if not self.last_data_time:
-            logger.warning("No last data time available for backfilling.")
-            return
-
-        start_time = int(self.last_data_time.timestamp() * 1000)
-        end_time = int(datetime.now().timestamp() * 1000)
-        logger.info(f"Backfilling data from {self.last_data_time} ({start_time}) to now ({end_time})")
-
-        try:
-            missed_trades = api_client.fetch_historical_trades((self.token0, self.token1), start_time, end_time)
-            if not missed_trades:
-                logger.warning("No historical trades returned for the backfill period.")
-                return
-
-            logger.info(f"Fetched {len(missed_trades)} trades for backfilling.")
-            self.missed_data.extend(missed_trades)
-            for trade in missed_trades:
-                if self.on_message_callback:
-                    self.on_message_callback({
-                        "timestamp": trade["timestamp"],
-                        "price": trade["price"],
-                        "volume": trade["volume"],
-                        "source": trade["source"]
-                    })
-        except Exception as e:
-            logger.error(f"Error during backfill: {e}")
-
-def get_websocket_client(exchange, w3=None, symbol=None, pair=None, on_message_callback=None):
-    if exchange.lower() == "binance":
-        if not symbol:
-            raise ValueError("Symbol required for Binance WebSocket client")
-        return BinanceWebSocketClient(symbol=symbol, on_message_callback=on_message_callback)
-    elif exchange.lower() == "uniswap":
-        if not w3 or not pair:
-            raise ValueError("Web3 instance and token pair required for Uniswap WebSocket client")
-        return UniswapWebSocketClient(w3, pair, on_message_callback)
-    else:
-        raise ValueError(f"Unsupported exchange: {exchange}")
-=======
                 message = await self.ws.recv()
                 # Record the time this message was received for backfill tracking
-                current_time = datetime.now(timezone.utc)
+                current_time = datetime.now()
                 self.last_message_time = current_time
 
                 try:
@@ -323,14 +139,14 @@
                     # Handle multi-stream format
                     if 'data' in data and 'stream' in data:
                         stream_data = data['data']
-                        symbol = stream_data['s'].upper()
-                        price = float(stream_data['p'])
-                        timestamp = stream_data['T']
+                        symbol = stream_data['s'].upper()  # Symbol is in 's' field
+                        price = float(stream_data['p'])  # Price is in 'p' field
+                        timestamp = stream_data['T']  # Trade timestamp is in 'T' field
                     # Handle single stream format
                     else:
-                        symbol = data['s'].upper()
-                        price = float(data['p'])
-                        timestamp = data['T']
+                        symbol = data['s'].upper()  # Symbol is in 's' field
+                        price = float(data['p'])  # Price is in 'p' field
+                        timestamp = data['T']  # Trade timestamp is in 'T' field
 
                     # Call all registered callbacks
                     for callback in self.callbacks:
@@ -355,17 +171,17 @@
         except websockets.ConnectionClosed:
             logger.error("WebSocket connection closed unexpectedly")
             self.connection_status = "disconnected"
-            self.disconnect_time = datetime.now(timezone.utc)
+            self.disconnect_time = datetime.now()
 
             # Try to reconnect with backfill
             if self.running:
                 logger.info("Attempting to reconnect with backfill...")
-                await asyncio.sleep(5)
+                await asyncio.sleep(5)  # Wait before reconnecting
                 await self.reconnect_with_backfill()
         except Exception as e:
             logger.error(f"WebSocket error: {e}")
             self.connection_status = "disconnected"
-            self.disconnect_time = datetime.now(timezone.utc)
+            self.disconnect_time = datetime.now()
 
             if self.running:
                 # Try to reconnect with backfill
@@ -376,6 +192,7 @@
     async def reconnect_with_backfill(self):
         """
         Reconnect to the WebSocket and fetch any data missed during the disconnection.
+        This addresses Test Criteria #3: Backfill data after WebSocket disconnect.
         """
         # Only attempt backfill if we know when we were disconnected
         has_timing_info = (self.disconnect_time is not None and
@@ -383,11 +200,11 @@
 
         if not has_timing_info:
             logger.warning("Cannot backfill: missing disconnection timing information")
-            await self.connect()
+            await self.connect()  # Just reconnect without backfill
             return
 
         # Record reconnection time
-        self.reconnect_time = datetime.now(timezone.utc)
+        self.reconnect_time = datetime.now()
 
         # Connect first to resume the real-time data flow
         await self.connect()
@@ -416,7 +233,7 @@
             # Process the missed data through our regular callbacks
             for kline in missed_data:
                 # Extract the data we need
-                timestamp = kline[6]  # Close time
+                timestamp = kline[0]  # Open time
                 close_price = float(kline[4])  # Close price
 
                 # Call the regular callbacks with the backfilled data
@@ -429,15 +246,15 @@
                     except Exception as e:
                         logger.error(f"Error in callback with backfilled data: {e}")
 
-                # Also notify specialized missed data callbacks
-                for callback in self.missed_data_callbacks:
-                    try:
-                        if asyncio.iscoroutinefunction(callback):
-                            await callback(symbol_upper, missed_data)
-                        else:
-                            callback(symbol_upper, missed_data)
-                    except Exception as e:
-                        logger.error(f"Error in missed data callback: {e}")
+            # Also notify specialized missed data callbacks
+            for callback in self.missed_data_callbacks:
+                try:
+                    if asyncio.iscoroutinefunction(callback):
+                        await callback(symbol_upper, missed_data)
+                    else:
+                        callback(symbol_upper, missed_data)
+                except Exception as e:
+                    logger.error(f"Error in missed data callback: {e}")
 
     async def _fetch_missed_klines(self, symbol, start_time, end_time, interval="2m"):
         """
@@ -447,7 +264,7 @@
             symbol (str): Trading pair symbol (e.g., "BTCUSDT")
             start_time (int): Start time in milliseconds
             end_time (int): End time in milliseconds
-            interval (str): Kline interval (default: "2m")
+            interval (str): Kline interval (default: "1m")
 
         Returns:
             list: List of klines or None if error
@@ -459,7 +276,7 @@
                 "interval": interval,
                 "startTime": start_time,
                 "endTime": end_time,
-                "limit": 2000
+                "limit": 2000  # Maximum allowed
             }
 
             # Make request asynchronously
@@ -477,6 +294,7 @@
             logger.error(f"Failed to fetch missed klines: {e}")
             return None
 
+
 # Simplified function-based interface
 async def binance_ws(symbols, callback):
     """
@@ -491,24 +309,4 @@
 
     await client.connect()
 
-    return client  # Return client so caller can disconnect when done
-
-if __name__ == "__main__":
-    import asyncio
-
-    async def main():
-        async def print_price(symbol, price, timestamp):
-            print(f"Symbol: {symbol}, Price: {price}, Timestamp: {timestamp}")
-
-        symbols = ["btcusdt"]
-        symbols1 = ["ethusdt"]  # Not used, but kept as in original code
-
-        client = await binance_ws(symbols1, print_price)
-        try:
-            while True:
-                await asyncio.sleep(1)  # Keep the program running
-        except KeyboardInterrupt:
-            await client.disconnect()  # Gracefully disconnect on Ctrl+C
-
-    asyncio.run(main())
->>>>>>> 46287d48
+    return client  # Return client so caller can disconnect when done